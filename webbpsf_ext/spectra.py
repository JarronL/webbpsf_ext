import numpy as np
import matplotlib
import matplotlib.pyplot as plt

import os, re

from astropy.io import fits, ascii
from astropy.table import Table
import astropy.units as u

from scipy.interpolate import griddata, RegularGridInterpolator, interp1d

from . import conf
from .utils import S
from .bandpasses import miri_filter, nircam_filter
from .maths import jl_poly, jl_poly_fit, binned_statistic
from .robust import medabsdev

import logging
_log = logging.getLogger('webbpsf_ext')

from . import __path__
_spec_dir = __path__[0] + '/spectral_data/'

def BOSZ_filename(Teff, metallicity, log_g, res, carbon=0, alpha=0):
    """ Generate filename for BOSZ spectrum. """

    teff_str = f't{Teff:04.0f}'
    logg_str = 'g{:02.0f}'.format(int(log_g*10))
    metal_str = 'mp{:02.0f}'.format(int(abs(metallicity*10)+0.5))

    # Metallicity [M/H]
    if metallicity<0:
        metal_str = metal_str.replace('p', 'm')

    # Carbon abundance [C/M]
    carb_str = 'cp{:02.0f}'.format(int(abs(carbon*10)+0.5))
    if carbon<0:
        carb_str = carb_str.replace('p', 'm')

    # alpha-element value [alpha/H]
    alpha_str = 'op{:02.0f}'.format(int(abs(alpha*10)+0.5))
    if alpha<0:
        alpha_str = alpha_str.replace('p', 'm')

    # Resolution
    rstr = 'b{}'.format(res)

    # Final file name
    fname = f'a{metal_str}{carb_str}{alpha_str}{teff_str}{logg_str}v20modrt0{rstr}rs.fits'

    return fname

def download_BOSZ_spectrum(Teff, metallicity, log_g, res, carbon=0, alpha=0):

    import requests

    res_dir = os.path.join(_spec_dir, 'bosz_grids', 'R{}'.format(res))

    # Create resolution directory if it doesn't exists
    if not os.path.isdir(res_dir):
        os.makedirs(res_dir)

    # Generate URL directory that file is saved in
    url_base = 'http://archive.stsci.edu/missions/hlsp/bosz/fits/'
    res_str = f'insbroad_{res:06.0f}'
    metal_str = f'metal_{metallicity:+.2f}'
    carbon_str = f'carbon_{carbon:+.2f}'
    alpha_str = f'alpha_{alpha:+.2f}'
    url_dir = os.path.join(url_base,res_str,metal_str,carbon_str,alpha_str)

    # Generate file name
    fname = BOSZ_filename(Teff, metallicity, log_g, res, carbon=carbon, alpha=alpha)

    # Final URL
    url_final = os.path.join(url_dir, fname)

    # Make request
    _log.info(f'Downloading file: {fname}')
    req = requests.get(url_final, allow_redirects=True)

    # Raise exception if file not found or other HTTP error
    if req.status_code != requests.codes.ok:
        req.raise_for_status()

    # Save file to directory
    outpath = os.path.join(res_dir, fname)
    _log.info(f'Saving file to: {outpath}')
    open(outpath, 'wb').write(req.content)


def BOSZ_spectrum(Teff, metallicity, log_g, res=2000, interpolate=True, 
    carbon=0, alpha=0, **kwargs):
    """BOSZ stellar atmospheres (Bohlin et al 2017).

    Read in a spectrum from the BOSZ stellar atmosphere models database.
    Returns a Pysynphot spectral object. Wavelength values range between
    1000 Angstroms to 32 microns. Teff range from 3500K to 36000K.

    This function interpolates the model grid by reading in those models
    closest in temperature, metallicity, and log g to the desired parameters,
    then takes the weighted average of these models based on their relative
    offsets. Can also just read in the closest model by setting interpolate=False.

    Different spectral resolutions can also be specified.

    Parameters
    ----------
    Teff : float
        Effective temperature ranging from 3500K to 30000K.
    metallicity : float
        Metallicity [Fe/H] value ranging from -2.5 to 0.5.
    log_g : float
        Surface gravity (log g) from 0 to 5.

    Keyword Args
    ------------
    carbon : float
        Carbon abundance [C/M]. Must be either [-0.75,-0.5,-0.25, 0, 0.25, 0.5].
    alpha : float
        alpha-element value [alpha/H]. Must be either [-0.25, 0, 0.25, 0.5]
    res : str
        Spectral resolution to use (instrument broadening). Valid points:
        [200, 500, 1000, 2000, 5000, 10000, 20000, 50000, 100000, 300000]
    interpolate : bool
        Interpolate spectrum using a weighted average of grid points
        surrounding the desired input parameters.


    References
    ----------
    https://archive.stsci.edu/prepds/bosz/
    """

    model_dir = _spec_dir + 'bosz_grids/'
    res_dir = model_dir + 'R{}/'.format(res)

    if not os.path.isdir(model_dir):
        raise IOError('BOSZ model directory does not exist: {}'.format(model_dir))
    if not os.path.isdir(res_dir):
        os.makedirs(res_dir)
        # raise IOError('Resolution directory does not exist: {}'.format(res_dir))

    # Grid of computed temperature steps
    teff_grid = list(range(3500,12000,250)) \
                + list(range(12000,20000,500)) \
                + list(range(20000,36000,1000))
    teff_grid = np.array(teff_grid)

    # Grid of log g steps for desired Teff
    lg_max = 5
    lg_step = 0.5
    if   Teff <=  6000: lg_min = 0
    elif Teff <=  8000: lg_min = 1
    elif Teff <= 12000: lg_min = 2
    elif Teff <= 30000: lg_min = 3
    elif Teff <= 35000: lg_min = 3.5
    else: raise ValueError('Teff must be less than or equal to 35000K.')

    if log_g<lg_min:
        raise ValueError('log_g must be >={}'.format(lg_min))
    if log_g>lg_max:
        raise ValueError('log_g must be <={}'.format(lg_max))

    # Grid of log g values
    logg_grid = np.arange(lg_min, lg_max+lg_step, lg_step)

    # Grid of metallicity values
    metal_grid = np.arange(-2.5,0.75,0.25)

    # First, choose the two grid points closest in Teff
    teff_diff = np.abs(teff_grid - Teff)
    ind_sort = np.argsort(teff_diff)
    if teff_diff[ind_sort[0]]==0: # Exact
        teff_best = np.array([teff_grid[ind_sort[0]]])
    else: # Want to interpolate
        teff_best = teff_grid[ind_sort[0:2]]

    # Choose the two best log g values
    logg_diff = np.abs(logg_grid - log_g)
    ind_sort = np.argsort(logg_diff)
    if logg_diff[ind_sort[0]]==0: # Exact
        logg_best = np.array([logg_grid[ind_sort[0]]])
    else: # Want to interpolate
        logg_best = logg_grid[ind_sort[0:2]]

    # Choose the two best metallicity values
    metal_diff = np.abs(metal_grid - metallicity)
    ind_sort = np.argsort(metal_diff)
    if metal_diff[ind_sort[0]]==0: # Exact
        metal_best = np.array([metal_grid[ind_sort[0]]])
    else: # Want to interpolate
        metal_best = metal_grid[ind_sort[0:2]]

    # Build final file names
    fnames = []
    # Build lists of properties to pass to download function if needed
    teff_all = []
    logg_all = []
    metal_all = []
    for t in teff_best:
        for l in logg_best:
            for m in metal_best:
                fname = BOSZ_filename(t, m, l, res, carbon=carbon, alpha=alpha)
                fnames.append(fname)
                teff_all.append(t)
                logg_all.append(l)
                metal_all.append(m)
    teff_all = np.array(teff_all)
    logg_all = np.array(logg_all)
    metal_all = np.array(metal_all)

    # Weight by relative distance from desired value
    weights = []
    teff_diff = np.abs(teff_best - Teff)
    logg_diff = np.abs(logg_best - log_g)
    metal_diff = np.abs(metal_best - metallicity)
    for t in teff_diff:
        wt = 1 if len(teff_diff)==1 else t / np.sum(teff_diff)
        for l in logg_diff:
            wl = 1 if len(logg_diff)==1 else l / np.sum(logg_diff)
            for m in metal_diff:
                wm = 1 if len(metal_diff)==1 else m / np.sum(metal_diff)
                weights.append(wt*wl*wm)
    weights = np.array(weights)
    weights = weights / np.sum(weights)

    if interpolate:
        wave_all = []
        flux_all = []
        for i, f in enumerate(fnames):
            # Download files that don't currently exist
            if not os.path.isfile(res_dir+f):
                download_BOSZ_spectrum(teff_all[i], metal_all[i], logg_all[i], res,
                                       carbon=carbon, alpha=alpha)

            d = fits.getdata(res_dir+f, 1)
            wave_all.append(d['Wavelength'])
            flux_all.append(d['SpecificIntensity'] * weights[i])

        wfin = wave_all[0]
        ffin = np.pi * np.array(flux_all).sum(axis=0) # erg/s/cm^2/A
    else:
        ind = np.where(weights==weights.max())[0][0]
        f = fnames[ind]
        Teff = teff_all[ind]
        log_g = logg_all[ind]
        metallicity = metal_all[ind]

        # Download files if doesn't exist
        if not os.path.isfile(res_dir+f):
            download_BOSZ_spectrum(Teff, metallicity, log_g, res,
                                   carbon=carbon, alpha=alpha)

        d = fits.getdata(res_dir+f, 1)
        wfin = d['Wavelength']
        ffin = np.pi * d['SpecificIntensity'] # erg/s/cm^2/A


    name = 'BOSZ(Teff={},z={},logG={})'.format(Teff, metallicity, log_g)
    sp = S.ArraySpectrum(wave=wfin[:-1], flux=ffin[:-1], 
                         waveunits='angstrom', fluxunits='flam', name=name)

    return sp

def stellar_spectrum(sptype, *renorm_args, **kwargs):
    """Stellar spectrum

    Similar to specFromSpectralType() in WebbPSF/Poppy, this function uses
    a dictionary of fiducial values to determine an appropriate spectral model.
    If the input spectral type is not found, this function interpolates the
    effective temperature, metallicity, and log g values .

    You can also specify renormalization arguments to pass to ``sp.renorm()``.
    The order (after ``sptype``) should be (``value, units, bandpass``):

    >>> sp = stellar_spectrum('G2V', 10, 'vegamag', bp)

    Flat spectrum (in photlam) are also allowed via the 'flat' string.

    Use ``catname='bosz'`` for BOSZ stellar atmosphere (ATLAS9) (default)
    Use ``catname='ck04models'`` keyword for ck04 models
    Use ``catname='phoenix'`` keyword for Phoenix models

    Keywords exist to directly specify Teff, metallicity, an log_g rather
    than a spectral type.

    Parameters
    ----------
    sptype : str
        Spectral type, such as 'A0V' or 'K2III'.
    renorm_args : tuple
        Renormalization arguments to pass to ``sp.renorm()``.
        The order (after ``sptype``) should be (``value, units, bandpass``)
        Bandpass should be a :mod:`pysynphot.obsbandpass` type.

    Keyword Args
    ------------
    catname : str
        Catalog name, including 'bosz', 'ck04models', and 'phoenix'.
        Default is 'bosz', which comes from :func:`BOSZ_spectrum`.
    Teff : float
        Effective temperature ranging from 3500K to 30000K.
    metallicity : float
        Metallicity [Fe/H] value ranging from -2.5 to 0.5.
    log_g : float
        Surface gravity (log g) from 0 to 5.
    res : str
        BOSZ spectral resolution to use (200 or 2000 or 20000).
        Default: 2000.
    interpolate : bool
        Interpolate BOSZ spectrum using a weighted average of grid points
        surrounding the desired input parameters. 
        Default: True
    """

    def call_bosz(v0,v1,v2,**kwargs):
        if v0 > 35000:
            v0 = 35000
            _log.warn("BOSZ models stop at 35000K. Setting Teff=35000.")
        if v0 < 3500:
            v0 = 3500
            _log.warn("BOSZ models start at 3500K. Setting Teff=3500.")
        return BOSZ_spectrum(v0, v1, v2, **kwargs)


    Teff = kwargs.pop('Teff', None)
    metallicity = kwargs.pop('metallicity', None)
    log_g = kwargs.pop('log_g', None)

    catname = kwargs.get('catname', 'bosz')
    lookuptable = {
        # https://www.pas.rochester.edu/~emamajek/EEM_dwarf_UBVIJHK_colors_Teff.txt
        "O0V": (50000, 0.0, 4.0),  # Bracketing for interpolation
        "O3V": (46000, 0.0, 4.0),
        "O5V": (43000, 0.0, 4.5),
        "O7V": (36500, 0.0, 4.0),
        "O9V": (32500, 0.0, 4.0),
        "B0V": (31500, 0.0, 4.0),
        "B1V": (26000, 0.0, 4.0),
        "B3V": (17000, 0.0, 4.0),
        "B5V": (15700, 0.0, 4.0),
        "B8V": (12500, 0.0, 4.0),
        "A0V": (9700, 0.0, 4.0),
        "A1V": (9200, 0.0, 4.0),
        "A3V": (8550, 0.0, 4.0),
        "A5V": (8080, 0.0, 4.0),
        "F0V": (7220, 0.0, 4.0),
        "F2V": (6810, 0.0, 4.0),
        "F5V": (6510, 0.0, 4.0),
        "F8V": (6170, 0.0, 4.5),
        "G0V": (5920, 0.0, 4.5),
        "G2V": (5770, 0.0, 4.5),
        "G5V": (5660, 0.0, 4.5),
        "G8V": (5490, 0.0, 4.5),
        "K0V": (5280, 0.0, 4.5),
        "K2V": (5040, 0.0, 4.5),
        "K5V": (4410, 0.0, 4.5),
        "K7V": (4070, 0.0, 4.5),
        "M0V": (3870, 0.0, 4.5),
        "M2V": (3550, 0.0, 4.5),
        "M5V": (3030, 0.0, 5.0),
        "M9V": (2400, 0.0, 5.0),   # Bracketing for interpolation
        "O0IV": (50000, 0.0, 3.8),  # Bracketing for interpolation
        "B0IV": (30000, 0.0, 3.8),
        "B8IV": (12000, 0.0, 3.8),
        "A0IV": (9500, 0.0, 3.8),
        "A5IV": (8250, 0.0, 3.8),
        "F0IV": (7250, 0.0, 3.8),
        "F8IV": (6250, 0.0, 4.3),
        "G0IV": (6000, 0.0, 4.3),
        "G8IV": (5500, 0.0, 4.3),
        "K0IV": (5250, 0.0, 4.3),
        "K7IV": (4000, 0.0, 4.3),
        "M0IV": (3750, 0.0, 4.3),
        "M9IV": (3000, 0.0, 4.7),    # Bracketing for interpolation
        "O0III": (55000, 0.0, 3.5),  # Bracketing for interpolation
        "B0III": (29000, 0.0, 3.5),
        "B5III": (15000, 0.0, 3.5),
        "G0III": (5750, 0.0, 3.0),
        "G5III": (5250, 0.0, 2.5),
        "K0III": (4750, 0.0, 2.0),
        "K5III": (4000, 0.0, 1.5),
        "M0III": (3750, 0.0, 1.5),
        "M6III": (3000, 0.0, 1.0),  # Bracketing for interpolation
        "O0I": (45000, 0.0, 5.0),  # Bracketing for interpolation
        "O6I": (39000, 0.0, 4.5),
        "O8I": (34000, 0.0, 4.0),
        "B0I": (26000, 0.0, 3.0),
        "B5I": (14000, 0.0, 3.0),
        "A0I": (9750, 0.0, 2.0),
        "A5I": (8500, 0.0, 2.0),
        "F0I": (7750, 0.0, 2.0),
        "F5I": (7000, 0.0, 1.5),
        "G0I": (5500, 0.0, 1.5),
        "G5I": (4750, 0.0, 1.0),
        "K0I": (4500, 0.0, 1.0),
        "K5I": (3750, 0.0, 0.5),
        "M0I": (3750, 0.0, 0.0),
        "M2I": (3500, 0.0, 0.0),
        "M5I": (3000, 0.0, 0.0), # Bracketing for interpolation
    }  

    def sort_sptype(typestr):
        letter = typestr[0]
        lettervals = {'O': 0, 'B': 1, 'A': 2, 'F': 3, 'G': 4, 'K': 5, 'M': 6}
        value = lettervals[letter] * 1.0
        value += (int(typestr[1]) * 0.1)
        if "III" in typestr:
            value += 30
        elif "I" in typestr:
            value += 10
        elif "V" in typestr:
            value += 50
        return value

    # Generate list of spectral types
    sptype_list = list(lookuptable.keys())

    # Test if the user wants a flat spectrum (in photlam)
    # Check if Teff, metallicity, and log_g are specified
    if (Teff is not None) and (metallicity is not None) and (log_g is not None):
        v0, v1, v2 = (Teff, metallicity, log_g)
        if 'bosz' in catname.lower():
            sp = call_bosz(v0,v1,v2,**kwargs)
        else:
            if ('ck04models' in catname.lower()) and (v0<3500):
                _log.warn("ck04 models stop at 3500K. Setting Teff=3500.")
                v0 = 3500
            sp = S.Icat(catname, v0, v1, v2)
        sp.name = '({:.0f},{:0.1f},{:0.1f})'.format(v0,v1,v2)
    elif 'flat' in sptype.lower():
        # waveset = S.refs._default_waveset
        # sp = S.ArraySpectrum(waveset, 0*waveset + 10.)
        sp = S.FlatSpectrum(10, fluxunits='photlam')
        sp.name = 'Flat spectrum in photlam'
    elif sptype in sptype_list:
        v0, v1, v2 = lookuptable[sptype]

        if 'bosz' in catname.lower():
            sp = call_bosz(v0,v1,v2,**kwargs)
        else:
            if ('ck04models' in catname.lower()) and (v0<3500):
                _log.warn("ck04 models start at 3500K. Setting Teff=3500.")
                v0 = 3500
            sp = S.Icat(catname, v0, v1, v2)
        sp.name = sptype
    else: # Interpolate values for undefined sptype
        # Sort the list and return their rank values
        sptype_list.sort(key=sort_sptype)
        rank_list = np.array([sort_sptype(st) for st in sptype_list])
        # Find the rank of the input spec type
        rank = sort_sptype(sptype)
        # Grab values from tuples and interpolate based on rank
        tup_list0 = np.array([lookuptable[st][0] for st in sptype_list])
        tup_list1 = np.array([lookuptable[st][1] for st in sptype_list])
        tup_list2 = np.array([lookuptable[st][2] for st in sptype_list])
        v0 = np.interp(rank, rank_list, tup_list0)
        v1 = np.interp(rank, rank_list, tup_list1)
        v2 = np.interp(rank, rank_list, tup_list2)

        if 'bosz' in catname.lower():
            sp = call_bosz(v0,v1,v2,**kwargs)
        else:
            if ('ck04models' in catname.lower()) and (v0<3500):
                _log.warn("ck04 models stop at 3500K. Setting Teff=3500.")
                v0 = 3500
            sp = S.Icat(catname, v0, v1, v2)
        sp.name = sptype

    #print(int(v0),v1,v2)

    # Renormalize if renorm_args exist
    if len(renorm_args) > 0:
        sp_norm = sp.renorm(*renorm_args)
        sp_norm.name = sp.name
        sp = sp_norm

    return sp

def download_votable(target_name, radius=1, **kwargs):
    """Download a VOTable from the Vizier archive

    Reads from Vizier URL: 
    
        f'ttps://vizier.cds.unistra.fr/viz-bin/sed?-c={target}&-c.rs={radius}'

    Parameters
    ----------
    target_name : str
        Name of target to search for in Vizier.
        Will replace spaces with '+'.
    radius : float
        Search radius in arcseconds.

    Returns
    -------
    astropy.table.Table
    """
    from astropy.table import Table

    target = target_name.replace(' ' ,'+')
    tbl = Table.read(f"https://vizier.cds.unistra.fr/viz-bin/sed?-c={target}&-c.rs={radius}")

    return tbl


# Class for creating an input source spectrum
class source_spectrum(object):
    """Model source spectrum

    The class ingests spectral information of a given target
    and generates :mod:`pysynphot.spectrum` model fit to the
    known photometric SED. Two model routines can fit. The
    first is a very simple scale factor that is applied to the
    input spectrum, while the second takes the input spectrum
    and adds an IR excess modeled as a modified blackbody function.

    Parameters
    ----------
    name : string
        Source name.
    sptype : string
        Assumed stellar spectral type. Not relevant if Teff, metallicity,
        and log_g are specified.
    mag_val : float
        Magnitude of input bandpass for initial scaling of spectrum.
    bp : :mod:`pysynphot.obsbandpass`
        Bandpass to apply initial mag_val scaling.
    votable_input: string
        VOTable name that holds the source's photometry. The user can
        find the relevant data at http://vizier.u-strasbg.fr/vizier/sed/
        and click download data.
        Or astropy Table with column 'sed_freq', 'sed_flux', 'sed_eflux'.

    Keyword Args
    ------------
    Teff : float
        Effective temperature ranging from 3500K to 30000K.
    metallicity : float
        Metallicity [Fe/H] value ranging from -2.5 to 0.5.
    log_g : float
        Surface gravity (log g) from 0 to 5.
    Av : float
        Add extinction to the stellar spectrum
    catname : str
        Catalog name, including 'bosz', 'ck04models', and 'phoenix'.
        Default is 'bosz', which comes from :func:`BOSZ_spectrum`.
    res : str
        Spectral resolution to use (200 or 2000 or 20000).
    interpolate : bool
        Interpolate spectrum using a weighted average of grid points
        surrounding the desired input parameters. Default: True
    radius : float
        Search radius in arcseconds for Vizier query.
        Default: 1 arcsec.

    Example
    -------
    Generate a source spectrum and fit photometric data

    >>> import webbpsf_ext
    >>> from webbpsf_ext.spectra import source_spectrum
    >>>
    >>> name = 'HR8799'
    >>> vot = 'votables/{}.vot'.format(name)
    >>> bp_k = webbpsf_ext.bp_2mass('k')
    >>>
    >>> # Read in stellar spectrum model and normalize to Ks = 5.24
    >>> src = source_spectrum(name, 'F0V', 5.24, bp_k, vot,
    >>>                       Teff=7430, metallicity=-0.47, log_g=4.35)
    >>> # Fit model to photometry from 0.1 - 30 microns
    >>> # Saves pysynphot spectral object at src.sp_model
    >>> src.fit_SED(wlim=[0.1,30])
    >>> sp_sci = src.sp_model

    """

    def __init__(self, name, sptype, mag_val, bp, votable_input,
                 Teff=None, metallicity=None, log_g=None, Av=None, **kwargs):

        self.name = name

        # Setup initial spectrum
        kwargs['Teff']        = Teff
        kwargs['metallicity'] = metallicity
        kwargs['log_g']       = log_g
        self.sp0 = stellar_spectrum(sptype, mag_val, 'vegamag', bp, **kwargs)

        # Read in a low res version for photometry matching
        kwargs['res'] = 200
        self.sp_lowres = stellar_spectrum(sptype, mag_val, 'vegamag', bp, **kwargs)

        if Av is not None:
            Rv = 4
            self.sp0 = self.sp0 * S.Extinction(Av/Rv,name='mwrv4')
            self.sp_lowres = self.sp_lowres * S.Extinction(Av/Rv,name='mwrv4')

            self.sp0 = self.sp0.renorm(mag_val, 'vegamag', bp)
            self.sp_lowres = self.sp_lowres.renorm(mag_val, 'vegamag', bp)

            self.sp0.name = sptype
            self.sp_lowres.name = sptype

        # Init model to None
        self.sp_model = None

        # Backwards compatible with votable_file
        if kwargs.get('votable_file') is not None:
            self.votable_input = kwargs.get('votable_file')
        else:
            self.votable_input = votable_input
        
        # Read in photometry
        self._check_file(**kwargs)
        self._gen_table()
        self._combine_fluxes()

    def _check_file(self, **kwargs):
        """Check if VOTable exists. If not, download from Vizier."""

        # Check if votable_input is a string
        is_str = isinstance(self.votable_input, str)

        # If VOTable does not exist, download from Vizier.
        # Stores input as astropy table.
        if is_str and (not os.path.exists(self.votable_input)):
            _log.warning('VOTable does not exist. Downloading from Vizier...')
            self.votable_input = download_votable(self.name, **kwargs)

    def _gen_table(self):
        """Read VOTable and convert to astropy table"""

        if isinstance(self.votable_input, str):
            # Import source SED from VOTable
            from astropy.io.votable import parse_single_table
            table = parse_single_table(self.votable_input)
            # Convert to astropy table
            tbl = table.to_table()
        else:
            # Otherwise assume already astropy Table
            tbl = self.votable_input

        # Convert from frequency to wavelength
        freq = tbl['sed_freq']
        wave_A = freq.to(u.Angstrom, equivalencies=u.spectral())

        # Add wavelength column
        col = tbl.Column(wave_A, 'sed_wave')
        tbl.add_column(col)

        # Sort flux monotomically with wavelength
        tbl.sort(['sed_wave', 'sed_flux'])

        self.table = tbl

    def _combine_fluxes(self):
        """Average duplicate data points

        Creates average of duplicate points stored in self.sp_phot.
        """

        table = self.table

        wave = table['sed_wave']
        flux = table["sed_flux"]
        eflux = table["sed_eflux"]

        # Average duplicate data points
        uwave, ucnt = np.unique(wave, return_counts=True)
        uflux = []
        uflux_e = []
        for i, w in enumerate(uwave):
            ind = (wave==w)
            flx = np.median(flux[ind]) if ucnt[i]>1 else flux[ind][0]
            uflux.append(flx)

            eflx = medabsdev(flux[ind]) if ucnt[i]>1 else eflux[ind][0]
            uflux_e.append(eflx)
        uflux = np.array(uflux)
        uflux_e = np.array(uflux_e)

        # Photometric data points
        sp_phot = S.ArraySpectrum(uwave, uflux,
                                  waveunits=wave.unit.name,
                                  fluxunits=flux.unit.name)
        sp_phot.convert('Angstrom')
        sp_phot.convert('Flam')

        sp_phot_e = S.ArraySpectrum(uwave, uflux_e,
                                    waveunits=wave.unit.name,
                                    fluxunits=eflux.unit.name)
        sp_phot_e.convert('Angstrom')
        sp_phot_e.convert('Flam')

        self.sp_phot = sp_phot
        self.sp_phot_e = sp_phot_e


    def bb_jy(self, wave, T):
        """Blackbody function (Jy)

        For a given wavelength set (in um) and a Temperature (K),
        return the blackbody curve in units of Jy.

        Parameters
        ----------
        wave : array_like
            Wavelength array in microns
        T : float
            Temperature of blackbody (K)
        """

        # Physical Constants
        #H  = 6.62620000E-27  # Planck's constant in cgs units
        HS = 6.62620000E-34  # Planck's constant in standard units
        C  = 2.99792458E+08  # speed of light in standard units
        K  = 1.38064852E-23  # Boltzmann constant in standard units

        # Blackbody coefficients (SI units)
        C1 = 2.0 * HS * C    # Power * unit area / steradian
        C2 = HS * C / K

        w_m = wave * 1e-6

        exponent = C2 / (w_m * T)
        expfactor = np.exp(exponent)

        return 1.0E+26 * C1 * (w_m**-3.0) / (expfactor - 1.0)


    def model_scale(self, x, sp=None):
        """Simple model to scale stellar spectrum"""

        sp = self.sp_lowres if sp is None else sp
        return x[0] * sp

    def model_IRexcess(self, x, sp=None):
        """Model for stellar spectrum with IR excess

        Model of a stellar spectrum plus IR excess, where the
        excess is a modified blackbody. The final model follows
        the form:

        .. math::

            x_0 BB(\lambda, x_1) \lambda^{x_2}
        """

        sp = self.sp_lowres if sp is None else sp

        wave = sp.wave

        bb_flux = x[0] * self.bb_jy(wave/1e4, x[1]) * (wave/1e4)**x[2] / 1e17
        sp_bb = S.ArraySpectrum(wave, bb_flux, fluxunits='Jy')
        sp_bb.convert('Flam')

        return sp + sp_bb


    def func_resid(self, x, IR_excess=False, wlim=[0.1, 30], use_err=True):
        """Calculate model residuals

        Parameters
        ----------
        x : array_like
            Model parameters for either `model_scale` or `model_IRexcess`.
            See these two functions for more details.
        IR_excess: bool
            Include IR excess in model fit? This is a simple modified blackbody.
        wlim : array_like
            Min and max limits for wavelengths to consider (microns).
        use_err : bool
            Should we use the uncertainties in the SED photometry for weighting?
        """

        # Star model and photometric data
        sp_star = self.sp_lowres
        sp_phot = self.sp_phot
        sp_phot_e = self.sp_phot_e

        # Which model are we using?
        func_model = self.model_IRexcess if IR_excess else self.model_scale

        sp_model = func_model(x, sp_star)

        wvals = sp_phot.wave
        wmin, wmax = np.array(wlim)*1e4
        ind = (wvals >= wmin) & (wvals <= wmax)

        wvals = wvals[ind]
        yvals = sp_phot.flux[ind]
        evals = sp_phot_e.flux[ind]

        # Instead of interpolating on a high-resolution grid,
        # we should really rebin onto a more coarse grid.
        mod_interp = np.interp(wvals, sp_star.wave, sp_model.flux)

        # Normalize values so the residuals aren't super small/large
        norm = np.mean(yvals)

        resid = (mod_interp - yvals)
        if use_err: resid /= evals

        # Return non-NaN normalized values
        return resid[~np.isnan(resid)] / norm

    def fit_SED(self, x0=None, robust=True, use_err=True, IR_excess=False,
                 wlim=[0.3,10], verbose=True):

        """Fit a model function to photometry

        Use :func:`scipy.optimize.least_squares` to find the best fit
        model to the observed photometric data. If no parameters passed,
        then defaults are set.

        Keyword Args
        ------------
        x0 : array_like
            Initial guess of independent variables.
        robust : bool
            Perform an outlier-resistant fit.
        use_err : bool
            Should we use the uncertainties in the SED photometry for weighting?
        IR_excess: bool
            Include IR excess in model fit? This is a simple modified blackbody.
        wlim : array_like
            Min and max limits for wavelengths to consider (microns).
        verbose : bool
            Print out best-fit model parameters. Defalt is True.
        """

        from scipy.optimize import least_squares

        # Default initial starting parameters
        if x0 is None:
            x0 = [1.0, 2000.0, 0.5] if IR_excess else [1.0]

        # Robust fit?
        loss = 'soft_l1' if robust else 'linear'

        # Perform least-squares fit
        kwargs={'IR_excess':IR_excess, 'wlim':wlim, 'use_err':use_err}
        res = least_squares(self.func_resid, x0, bounds=(0,np.inf), loss=loss,
                            kwargs=kwargs)
        out = res.x
        if verbose: 
            print('SED best-fit params:', out)

        # Which model are we using?
        func_model = self.model_IRexcess if IR_excess else self.model_scale
        # Create final model spectrum
        sp_model = func_model(out, self.sp0)
        sp_model.name = self.name

        self.sp_model = sp_model

    def plot_SED(self, ax=None, return_figax=False, xr=[0.3,30], yr=None,
                     units='Jy', **kwargs):

        sp0 = self.sp0
        sp_phot = self.sp_phot
        sp_phot_e = self.sp_phot_e
        sp_model = self.sp_model

        # Convert to Jy and save original units
        sp0_units = sp0.fluxunits.name
        sp_phot_units = sp_phot.fluxunits.name

        # nuFnu or lamFlam?
        if (units=='nufnu') or (units=='lamflam'):
            units = 'flam'
            lfl = True
        else:
            lfl = False

        sp0.convert(units)
        sp_phot.convert(units)

        if ax is None:
            fig, ax = plt.subplots(1,1, figsize=(8,5))

        w = sp0.wave / 1e4
        f = sp0.flux
        if lfl:
            f = f * sp0.wave
        if xr is not None:
            ind = (w>=xr[0]) & (w<=xr[1])
            w, f = (w[ind], f[ind])
        ax.loglog(w, f, lw=1, label='Photosphere', **kwargs)

        w = sp_phot.wave / 1e4
        f = sp_phot.flux
        f_err = sp_phot_e.flux
        if lfl:
            f = f * sp_phot.wave
            f_err = f_err * sp_phot.wave
        if xr is not None:
            ind = (w>=xr[0]) & (w<=xr[1])
            w, f, f_err = (w[ind], f[ind], f_err[ind])
        ax.errorbar(w, f, yerr=f_err, marker='.', ls='none', label='Photometry')

        if sp_model is not None:
            sp_model_units = sp_model.fluxunits.name
            sp_model.convert(units)

            w = sp_model.wave / 1e4
            f = sp_model.flux
            if lfl:
                f = f * sp_model.wave
            if xr is not None:
                ind = (w>=xr[0]) & (w<=xr[1])
                w, f = (w[ind], f[ind])

            ax.plot(w, f, lw=1, label='Model Fit')
            sp_model.convert(sp_model_units)

        # Labels for various units
        ulabels = {'photlam': u'photons s$^{-1}$ cm$^{-2}$ A$^{-1}$',
                   'photnu' : u'photons s$^{-1}$ cm$^{-2}$ Hz$^{-1}$',
                   'flam'   : u'erg s$^{-1}$ cm$^{-2}$ A$^{-1}$',
                   'fnu'    : u'erg s$^{-1}$ cm$^{-2}$ Hz$^{-1}$',
                   'counts' : u'photons s$^{-1}$',
                  }
        if lfl: # Special case nuFnu or lamFlam
            yunits = u'erg s$^{-1}$ cm$^{-2}$'
        else:
            yunits = ulabels.get(units, units)

        ax.set_xlabel('Wavelength (microns)')
        ax.set_ylabel('Flux ({})'.format(yunits))
        ax.set_title(self.name)

        if xr is not None:
            ax.set_xlim(xr)
        if yr is not None:
            ax.set_ylim(yr)

        # Better formatting of ticks marks
        from matplotlib.ticker import LogLocator, AutoLocator, NullLocator
        from matplotlib.ticker import FuncFormatter, NullFormatter
        formatter = FuncFormatter(lambda y, _: '{:.16g}'.format(y))

        xr = ax.get_xlim()
        if xr[1] < 10*xr[0]:
            ax.xaxis.set_major_locator(AutoLocator())
            ax.xaxis.set_minor_locator(NullLocator())
        else:
            ax.xaxis.set_major_locator(LogLocator())
        ax.xaxis.set_major_formatter(formatter)

        yr = ax.get_ylim()
        if yr[1] < 10*yr[0]:
            ax.yaxis.set_major_locator(AutoLocator())
            ax.yaxis.set_minor_formatter(NullFormatter())
            ax.yaxis.get_major_locator().set_params(nbins=10, steps=[1,10])
        else:
            ax.yaxis.set_major_locator(LogLocator())
        ax.yaxis.set_major_formatter(formatter)

        ax.legend()

        # Convert back to original units
        sp0.convert(sp0_units)
        sp_phot.convert(sp_phot_units)

        if ax is None:
            fig.tight_layout()
            if return_figax: return (fig,ax)



# Class for reading in planet spectra
class planets_sb12(object):
    """Exoplanet spectrum from Spiegel & Burrows (2012)

    This contains 1680 files, one for each of 4 atmosphere types, each of
    15 masses, and each of 28 ages.  Wavelength range of 0.8 - 15.0 um at
    moderate resolution (R ~ 204).

    The flux in the source files are at 10 pc. If the distance is specified,
    then the flux will be scaled accordingly. This is also true if the distance
    is changed by the user. All other properties (atmo, mass, age, entropy) are
    not adjustable once loaded.

    Parameters
    ----------
    atmo: str
        A string consisting of one of four atmosphere types:

            - 'hy1s' = hybrid clouds, solar abundances
            - 'hy3s' = hybrid clouds, 3x solar abundances
            - 'cf1s' = cloud-free, solar abundances
            - 'cf3s' = cloud-free, 3x solar abundances

    mass: float
        A number 1 to 15 Jupiter masses (increments of 1MJup).
    age: float
        Age in millions of years (1-1000)
    entropy: float
        Initial entropy (8.0-13.0) in increments of 0.25
    distance: float
        Assumed distance in pc (default is 10pc)
    accr : bool
        Include accretion (default: False)?
    mmdot : float
        From Zhu et al. (2015), the Mjup^2/yr value.
        If set to None then calculated from age and mass.
    mdot : float
        Or use mdot (Mjup/yr) instead of mmdot.
    accr_rin : float
        Inner radius of accretion disk (units of RJup; default: 2)
    truncated: bool
         Full disk or truncated (ie., MRI; default: False)?
    base_dir: str, None
        Location of atmospheric model sub-directories.
    """

	# Define default self.base_dir
    _base_dir = _spec_dir + 'spiegel/'

    def __init__(self, atmo='hy1s', mass=1, age=100, entropy=10.0, distance=10,
                 accr=False, mmdot=None, mdot=None, accr_rin=2.0, truncated=False,
                 base_dir=None, **kwargs):

        self._atmo = atmo
        self._mass = mass
        self._age = age
        self._entropy = entropy

        # Directory of atmospheric files
        if base_dir is not None:
            self._base_dir = base_dir

        # Download and extract tar.gz file if directory does not exist
        if not os.path.isdir(self.sub_dir):
            tar_filename = f'SB.{self.atmo}.tar.gz'
            self._download_tar(extract=True, remove=True, tar_filename=tar_filename)

        # Find and read appropriate file
        self._get_file()
        self._read_file()
        self.distance = distance

        self.accr = accr
        if not accr:
            self.mmdot = 0
        elif mmdot is not None:
            self.mmdot = mmdot
        elif mdot is not None:
            self.mmdot = self.mass * mdot # MJup^2/yr
        else:
            mdot = self.mass / (1e6 * self.age) # Assumed MJup/yr
            self.mmdot = self.mass * mdot # MJup^2/yr

        self.rin = accr_rin
        self.truncated = truncated

    def _download_tar(self, extract=True, remove=True, tar_filename=None):
        """Download and extract tar file"""
        import requests

        if tar_filename is None:
            tar_filename = f'SB.{self.atmo}.tar.gz'

        tar_path = os.path.join(self._base_dir, tar_filename)

        # check if tar file already exists
        if not os.path.exists(tar_path):
            # URL location
            url_base = 'http://mips.as.arizona.edu/~jleisenring/spiegel/'
            url_path = os.path.join(url_base, tar_filename)

            # Make request
            _log.info(f'Downloading file: {tar_filename}')
            req = requests.get(url_path, allow_redirects=True)

            # Raise exception if file not found or other HTTP error
            if req.status_code != requests.codes.ok:
                req.raise_for_status()

            # Save file to directory
            _log.info(f'Saving file to: {tar_path}')
            open(tar_path, 'wb').write(req.content)

        if extract:
            self._extract_dir(tar_path=tar_path, remove=remove)

    def _extract_dir(self, tar_path=None, remove=False):
        """Check if directory exists or is still .tar.gz"""
        import tarfile

        if tar_path is None:
            tar_path = os.path.join(self._base_dir, f'SB.{self.atmo}.tar.gz')

        if not os.path.isdir(self.sub_dir):
            tar = tarfile.open(tar_path, "r:gz")
            tar.extractall(self._base_dir)
            tar.close()

        # Remove tar file
        if remove:
            try: 
                os.remove(tar_path)
            except FileNotFoundError: 
                pass

    def _get_file(self):
        """Find the file closest to the input parameters"""
        files = []; masses = []; ages = []
        for file in os.listdir(self.sub_dir):
            files.append(file)
            fsplit = re.split('[_\.]',file)
            ind_mass = fsplit.index('mass') + 1
            ind_age = fsplit.index('age') + 1
            masses.append(int(fsplit[ind_mass]))
            ages.append(int(fsplit[ind_age]))
        files = np.array(files)
        ages = np.array(ages)
        masses = np.array(masses)

        # Find those indices closest in mass
        mdiff = np.abs(masses - self.mass)
        ind_mass = mdiff == np.min(mdiff)

        # Of those masses, find the closest age
        adiff = np.abs(ages - self.age)
        ind_age = adiff[ind_mass] == np.min(adiff[ind_mass])

        # Get the final file name
        self.file = ((files[ind_mass])[ind_age])[0]

        # Update attributes
        self._mass = masses[ind_mass][0]
        self._age = ages[ind_mass][ind_age][0]

    def _read_file(self):
        """Read in the file data"""

        # Read in the file's content row-by-row (saved as a string)
        file_path = os.path.join(self.sub_dir, self.file)
        with open(file_path) as f:
            content = f.readlines()
        content = [x.strip('\n') for x in content]

        # Parse the strings into an array
        #   Row #, Value
        #   1      col 1: age (Myr);
        #          cols 2-601: wavelength (in microns, in range 0.8-15.0)
        #   2-end  col 1: initial S;
        #          cols 2-601: F_nu (in mJy for a source at 10 pc)

        ncol = len(content[0].split())
        nrow = len(content)
        arr = np.zeros([nrow,ncol])
        for i,row in enumerate(content):
            arr[i,:] = np.array(row.split(), dtype='float64')

        # Find the closest entropy and save
        entropy = arr[1:,0]
        diff = np.abs(self.entropy - entropy)
        ind = diff == np.min(diff)
        # Update entropy attribute
        self._entropy = entropy[ind][0]

        # Get Fluxes
        self._flux = arr[1:,1:][ind,:].flatten()
        self._fluxunits = 'mJy'

        # Save the wavelength information
        self._wave = arr[0,1:]
        self._waveunits = 'um'

        # Distance (10 pc)
        self._distance = 10.0

    @property 
    def sub_dir(self):
        return os.path.join(self._base_dir, f'SB.{self.atmo}')

    @property
    def mdot(self):
        """Accretion rate in MJup/yr"""
        return self.mmdot / self.mass

    @property
    def wave(self):
        """Wavelength of spectrum"""
        return self._wave
    @property
    def waveunits(self):
        """Wavelength units"""
        return self._waveunits

    @property
    def flux(self):
        """Spectral flux"""
        return self._flux
    @property
    def fluxunits(self):
        """Flux units"""
        return self._fluxunits

    @property
    def distance(self):
        """Assumed distance to source (pc)"""
        return self._distance
    @distance.setter
    def distance(self, value):
        self._flux = self._flux * (self._distance/value)**2
        self._distance = value

    @property
    def atmo(self):
        """Atmosphere type
        """
        return self._atmo
    @property
    def mass(self):
        """Mass of planet (MJup)"""
        return self._mass
    @property
    def age(self):
        """Age in millions of years"""
        return self._age
    @property
    def entropy(self):
        """Initial entropy (8.0-13.0)"""
        return self._entropy

    def export_pysynphot(self, waveout='angstrom', fluxout='flam'):
        """Output to :mod:`pysynphot.spectrum` object

        Export object settings to a :mod:`pysynphot.spectrum`.

        Parameters
        ----------
        waveout : str
            Wavelength units for output
        fluxout : str
            Flux units for output
        """
        w = self.wave; f = self.flux
        name = (re.split('[\.]', self.file))[0]#[5:]
        sp = S.ArraySpectrum(w, f, name=name, waveunits=self.waveunits, fluxunits=self.fluxunits)

        sp.convert(waveout)
        sp.convert(fluxout)

        if self.accr and (self.mmdot>0):
            sp_mdot = sp_accr(self.mmdot, rin=self.rin,
                              dist=self.distance, truncated=self.truncated,
                              waveout=waveout, fluxout=fluxout)
            # Interpolate accretion spectrum at each wavelength
            # and create new composite spectrum
            fnew = np.interp(sp.wave, sp_mdot.wave, sp_mdot.flux)
            sp_new = S.ArraySpectrum(sp.wave, sp.flux+fnew,
                                     waveunits=waveout, fluxunits=fluxout)
            return sp_new
        else:
            return sp

def sp_accr(mmdot, rin=2, dist=10, truncated=False,
            waveout='angstrom', fluxout='flam', base_dir=None):

    """Exoplanet accretion flux values (Zhu et al., 2015).

    Calculated the wavelength-dependent flux of an exoplanet accretion disk/shock
    from Zhu et al. (2015). 

    Note
    ----
    This function only uses the table of photometric values to calculate
    photometric brightness from a source, so not very useful for simulating
    spectral observations.


    Parameters
    ----------
    mmdot : float
        Product of the exoplanet mass and mass accretion rate (MJup^2/yr).
        Values range from 1e-7 to 1e-2.
    rin : float
        Inner radius of accretion disk (units of RJup; default: 2).
    dist : float
        Distance to object (pc).
    truncated: bool
        If True, then the values are for a disk with Rout=50 RJup,
        otherwise, values were calculated for a full disk (Rout=1000 RJup).
        Accretion from a "tuncated disk" is due mainly to MRI.
        Luminosities for full and truncated disks are very similar.
    waveout : str
        Wavelength units for output
    fluxout : str
        Flux units for output
    base_dir: str, None
        Location of accretion model sub-directories.
    """

    base_dir = _spec_dir if base_dir is None else base_dir
    fname = base_dir + 'zhu15_accr.txt'

    names = ('MMdot', 'Rin', 'Tmax', 'J', 'H', 'K', 'L', 'M', 'N', 'J2', 'H2', 'K2', 'L2', 'M2', 'N2')
    tbl = ascii.read(fname, guess=True, names=names)

    # Inner radius values and Mdot values
    rin_vals = np.unique(tbl['Rin'])
    mdot_vals = np.unique(tbl['MMdot'])
    nmdot = len(mdot_vals)

    assert (rin >=rin_vals.min())  & (rin <=rin_vals.max()), "rin is out of range"
    assert (mmdot>=mdot_vals.min()) & (mmdot<=mdot_vals.max()), "mmdot is out of range"

    if truncated:
        mag_names = ('J2', 'H2', 'K2', 'L2', 'M2', 'N2')
    else:
        mag_names = ('J', 'H', 'K', 'L', 'M', 'N')
    wcen = np.array([ 1.2,  1.6, 2.2, 3.8, 4.8, 10.0])
    zpt  = np.array([1600, 1020, 657, 252, 163, 39.8])

    mag_arr = np.zeros([6,nmdot])
    for i, mv in enumerate(mdot_vals):
        for j, mag in enumerate(mag_names):
            tbl_sub = tbl[tbl['MMdot']==mv]
            rinvals = tbl_sub['Rin']
            magvals = tbl_sub[mag]

            mag_arr[j,i] = np.interp(rin, rinvals, magvals)

    mag_vals = np.zeros(6)
    for j in range(6):
        xi = 10**(mmdot)
        xp = 10**(mdot_vals)
        yp = 10**(mag_arr[j])
        mag_vals[j] = np.log10(np.interp(xi, xp, yp))

    mag_vals += 5*np.log10(dist/10)
    flux_Jy = 10**(-mag_vals/2.5) * zpt

    sp = S.ArraySpectrum(wcen*1e4, flux_Jy, fluxunits='Jy')
    sp.convert(waveout)
    sp.convert(fluxout)

    return sp


def jupiter_spec(dist=10, waveout='angstrom', fluxout='flam', base_dir=None):
    """Jupiter as an Exoplanet
    
    Read in theoretical Jupiter spectrum from Irwin et al. 2014 and output
    as a :mod:`pysynphot.spectrum`.
    
    Parameters
    ===========
    dist : float
        Distance to Jupiter (pc).
    waveout : str
        Wavelength units for output.
    fluxout : str
        Flux units for output.
    base_dir: str, None
        Location of tabulated file irwin_2014_ref_spectra.txt.
    """

    base_dir = _spec_dir + 'solar_system/' if base_dir is None else base_dir
    fname = base_dir + 'irwin_2014_ref_spectra.txt'

    # Column 1: Wavelength (in microns)
    # Column 2: 100*Ap/Astar (Earth-Sun Primary Transit)
    # Column 3: 100*Ap/Astar (Earth-Mdwarf Primary Transit)
    # Column 4: 100*Ap/Astar (Jupiter-Sun Primary Transit)
    # Column 5: Fp/Astar (Earth-Sun Secondary Eclipse)
    # Column 6: Disc-averaged radiance of Earth (W cm-2 sr-1 micron-1)
    # Column 7: Fp/Astar (Jupiter-Sun Secondary Eclipse)
    # Column 8: Disc-averaged radiance of Jupiter (W cm-2 sr-1 micron-1)
    # Column 9: Solar spectral irradiance spectrum (W micron-1)
    #            (Solar Radius = 695500.0 km)
    # Column 10: Mdwarf spectral irradiance spectrum (W micron-1)
    #            (Mdwarf Radius = 97995.0 km)

    data = ascii.read(fname, data_start=14)

    wspec = data['col1'] * 1e4 # Angstrom
    fspec = data['col8'] * 1e3 # erg s-1 cm^-2 A^-1 sr^-1
    
    # Steradians to square arcsec
    sr_to_asec2 = (3600*180/np.pi)**2
    fspec /= sr_to_asec2       # *** / arcsec^2

    # Angular size of Jupiter at some distance
    RJup_km = 71492.0
    au_to_km = 149597870.7
    # Angular size (arcsec) of Jupiter radius
    RJup_asec = RJup_km / au_to_km / dist
    area = np.pi * RJup_asec**2
    
    # flux in f_lambda
    fspec *= area        # erg s-1 cm^-2 A^-1

    sp = S.ArraySpectrum(wspec, fspec, fluxunits='flam')
    sp.convert(waveout)
    sp.convert(fluxout)
    
    return sp


def linder_table(file=None, **kwargs):
    """Load Linder Model Table

    Function to read in isochrone models from Linder et al. 2019.
    Returns an astropy Table.

    Parameters
    ----------
    file : string
        Location and name of Linder et al file. 
        Default is ``BEX_evol_mags_-3_MH_0.00.dat``.
    """

    # Default input directory
    indir = _spec_dir + 'linder/isochrones/'
    # Default file
    if file is None:
        file = 'BEX_evol_mags_-3_MH_0.00.dat'

    # First check if file is in indir
    file_path = os.path.join(indir, file)
    if not os.path.exists(file_path):
        # Check if file is in current directory
        file_path = file
        if not os.path.exists(file):
            raise ValueError(f"File {file_path} not found.")

    with open(file_path) as f:
        content = f.readlines()

    content = [x.strip('\n') for x in content]

    cnames = content[2].split(',')
    cnames = [name.split(':')[1] for name in cnames]
    ncol = len(cnames)
    
    content_arr = []
    for line in content[4:]:
        arr = np.array(line.split()).astype(float)
        if len(arr)>0: 
            content_arr.append(arr)
    
    content_arr = np.array(content_arr)

    # Convert to Astropy Table
    tbl = Table(rows=content_arr, names=cnames)
    
    return tbl
    
def linder_filter(table, filt, age, dist=10, cond_file=None, 
                  extrapolate=True, **kwargs):
    """Linder Mags vs Mass Arrays
    
    Given a Linder table, filter name, and age (Myr), return arrays of MJup 
    and Vega mags. If distance (pc) is provided, then return the apparent 
    magnitude, otherwise absolute magnitude at 10pc.
    
    This function takes the isochrones tables from Linder et al 2019 and
    creates a irregular contour grid of filter magnitude and log(age)
    where the z-axis is log(mass). This is mapped onto a regular grid
    that is interpolated within the data boundaries and linearly
    extrapolated outside of the region of available data.
    
    Parameters
    ==========
    table : astropy table
        Astropy table output from `linder_table`.
    filt : string
        Name of NIRCam filter.
    age : float
        Age in Myr of planet.

    Keyword Args
    =============
    dist : float
        Distance in pc. Default is 10pc (abs mag).
    cond_file : string
        COND file to use for extrapolating to higher masses.
    extrapolate : bool
        If True, extrapolate to higher masses using COND models
        as well as lower masses using a lower order polynomial fit.
    """    
    
    # In the event of underscores within name
    filt = filt.split('_')[0]

    try:
        x = table[filt]
    except KeyError:
        # In case specific filter doesn't exist, interpolate
        x = []
        cnames = [
            'SPHEREY', 'NACOJ', 'NACOH', 'NACOKs', 'NACOLp', 'NACOMp',
            'F115W', 'F150W', 'F200W', 'F277W', 'F356W', 'F444W', 'F560W',
            'F770W', 'F1000W', 'F1280W', 'F1500W', 'F1800W', 'F2100W', 'F2550W',
        ]
        wvals = np.array([
            1.04, 1.27, 1.66, 2.20, 3.80, 4.80,
            1.15, 1.50, 2.00, 2.76, 3.57, 4.41, 5.60,
            7.67, 9.97, 12.84, 15.08, 17.99, 20.85, 25.27,
        ])
                          
        # Sort by wavelength 
        isort = np.argsort(wvals)
        cnames = list(np.array(cnames)[isort])
        wvals = wvals[isort]

        # Turn table data into array and interpolate at filter wavelength
        tbl_arr = np.array([table[cn].data for cn in cnames]).transpose()
        try:
            bp = nircam_filter(filt)
        except:
            bp = miri_filter(filt)
        wint = bp.avgwave() / 1e4
        x = np.array([np.interp(wint, wvals, row) for row in tbl_arr])
        
    y = table['log(Age/yr)'].data
    z = table['Mass/Mearth'].data
    zlog = np.log10(z)

    #######################################################
    # Grab COND model data to fill in higher masses
    if extrapolate:
        base_dir = _spec_dir + 'cond_models/'
        if cond_file is None: 
            cond_file = base_dir + 'model.AMES-Cond-2000.M-0.0.JWST.Vega'
        npsave_file = cond_file + f'.{filt}.npy'
        
<<<<<<< HEAD
    npsave_file = cond_file + '.{}.npy'.format(filt)

    if os.path.exists(npsave_file):
        mag2, age2, mass2_mjup = np.load(npsave_file)
    else:
        d_tbl2 = cond_table(file=cond_file) # Dictionary of ages
        mass2_mjup = []
        mag2 = []
        age2 = []
        for k in d_tbl2.keys():
            tbl2 = d_tbl2[k]
            mass2_mjup = mass2_mjup + list(tbl2['MJup'].data)
            try:
                mag2 = mag2 + list(tbl2[filt+'a'].data) # NIRCam
            except KeyError:        
                filt_alt = {'F1065C':'F1000W', 'F1140C':'F1130W', 'F1550C':'F1500W', 'F2300C':'F2100W'}
                fcol = filt_alt.get(filt, filt)
                mag2 = mag2 + list(tbl2[fcol].data)  # MIRI
            age2 = age2 + list(np.ones(len(tbl2))*k)
    
        mass2_mjup = np.array(mass2_mjup)
        mag2 = np.array(mag2)
        age2 = np.array(age2)
    
        mag_age_mass = np.array([mag2,age2,mass2_mjup])
        np.save(npsave_file, mag_age_mass)    

    # Irregular grid
    x2 = mag2
    y2 = np.log10(age2 * 1e6)
    z2 = mass2_mjup * 318 # Convert to Earth masses
    zlog2 = np.log10(z2)
    
=======
        try:
            mag2, age2, mass2_mjup = np.load(npsave_file)
        except:
            d_tbl2 = cond_table(file=cond_file) # Dictionary of ages
            mass2_mjup = []
            mag2 = []
            age2 = []
            for k in d_tbl2.keys():
                tbl2 = d_tbl2[k]
                mass2_mjup = mass2_mjup + list(tbl2['MJup'].data)
                try:
                    mag2 = mag2 + list(tbl2[filt+'a'].data) # NIRCam
                except KeyError:        
                    filt_alt = {'F1065C':'F1000W', 'F1140C':'F1130W', 'F1550C':'F1500W', 'F2300C':'F2100W'}
                    fcol = filt_alt.get(filt, filt)
                    mag2 = mag2 + list(tbl2[fcol].data)  # MIRI
                age2 = age2 + list(np.ones(len(tbl2))*k)
        
            mass2_mjup = np.array(mass2_mjup)
            mag2 = np.array(mag2)
            age2 = np.array(age2)
        
            mag_age_mass = np.array([mag2,age2,mass2_mjup])
            np.save(npsave_file, mag_age_mass)    

        # Irregular grid
        x2 = mag2
        age2 = age2 * 1e6 # Convert from Myr to years
        y2 = np.log10(age2)
        z2 = mass2_mjup * 318 # Convert to Earth masses
        zlog2 = np.log10(z2)

>>>>>>> 78d50771

    #######################################################
    
    if extrapolate:
        xlim = np.array([x2.min(),x.max()+5]) # magnitude limits
        ylim = np.array([6,10])  # 10^6 to 10^10 yrs
    else:
        xlim = np.array([x.min(),x.max()]) # magnitude limits
        ylim = np.array([y.min(),y.max()]) # age limits
    dx = (xlim[1] - xlim[0]) / 200
    dy = (ylim[1] - ylim[0]) / 200
    xgrid = np.arange(xlim[0], xlim[1]+dx, dx)
    ygrid = np.arange(ylim[0], ylim[1]+dy, dy)
    X, Y = np.meshgrid(xgrid, ygrid)
    
    zgrid = griddata((x,y), zlog, (X, Y), method='cubic')
    # There will be NaN's along the border that need to be replaced
    ind_nan = np.isnan(zgrid)
    if extrapolate:
        # Replace some NaNs with COND grid
        zgrid_cond = griddata((x2,y2), zlog2, (X, Y), method='cubic')
        zgrid[ind_nan] = zgrid_cond[ind_nan]
        ind_nan = np.isnan(zgrid)
    
    # Remove rows/cols with NaN's
    # x is mag, y is log(age), z is log(mass)
    # xgrid2, ygrid2, zgrid2 = _trim_nan_array(xgrid, ygrid, zgrid)
    xgrid2, ygrid2, zgrid2 = xgrid, ygrid, zgrid

    # Create regular grid interpolator function for extrapolation at NaN's
    # Need to us linear method over cubic if not trimming NaN's
    fill_value = None if extrapolate else np.nan
    func = RegularGridInterpolator((ygrid2,xgrid2), zgrid2, method='linear',
                                   bounds_error=False, fill_value=fill_value)

    if extrapolate:
        # Fix NaN's in zgrid and rebuild func
        pts = np.array([Y[ind_nan], X[ind_nan]]).transpose()
        zgrid[ind_nan] = func(pts)

        func = RegularGridInterpolator((ygrid,xgrid), zgrid, method='linear',
                                       bounds_error=False, fill_value=None)
    
    # Get mass limits for series of magnitudes at a given age                                
    age_log = np.log10(age*1e6)
    mag_abs_arr = xgrid
    pts = np.array([(age_log,xval) for xval in mag_abs_arr])
    mass_arr = 10**func(pts) / 318.0 # Convert to MJup

    # Get rid of any NaN's
    ind_use = ~np.isnan(mass_arr)
    mag_abs_arr = mag_abs_arr[ind_use]
    mass_arr = mass_arr[ind_use]
    
    # Sort by magnitude
    isort = np.argsort(mag_abs_arr)
    mag_abs_arr = mag_abs_arr[isort]
    mass_arr = mass_arr[isort]

    # At a given magnitude, if there is a lower mass at a brighter magnitude, 
    # replace mass value
    # for i, mag in enumerate(mag_abs_arr):
    #     ind = mag_abs_arr < mag
    #     if ind.sum() > 0:
    #         mass_arr[i] = np.min([mass_arr[i], mass_arr[ind].min()])

    # Fit low order polynomial
    ifit = mag_abs_arr<x.max()
    xfit = np.append(mag_abs_arr[ifit], mag_abs_arr[-1])
    yfit = np.log10(np.append(mass_arr[ifit], mass_arr[-1]))
    # Perform a bunch of polynomial fits and find chi^2 to choose optimal degree
    use_lg = False
    lxmap = None # np.array([mag_abs_arr.min(), mag_abs_arr.max()])
    chi2_arr = []
    deg_arr = np.arange(1,8)
    for deg in deg_arr:
        cf = jl_poly_fit(xfit, yfit, deg=deg, use_legendre=use_lg, lxmap=lxmap)
        vals_fit = 10**jl_poly(mag_abs_arr,cf, use_legendre=use_lg, lxmap=lxmap)
        chi2 = np.sum((mass_arr - vals_fit)**2)
        chi2_arr.append(chi2)
    ind_deg = np.argmin(chi2_arr)
    deg = deg_arr[ind_deg]
    cf = jl_poly_fit(xfit, yfit, deg=deg, use_legendre=use_lg, lxmap=lxmap)
    mass_arr_fit = 10**jl_poly(mag_abs_arr,cf, use_legendre=use_lg, lxmap=lxmap)

    # Convert to apparent magnitude
    mag_app_arr = mag_abs_arr + 5*np.log10(dist/10.0)

    # Sort by mass
    mass_arr_fin = mass_arr_fit
    isort = np.argsort(mass_arr_fin)
    mass_arr_fin = mass_arr_fin[isort]
    mag_app_arr = mag_app_arr[isort]

    return mass_arr_fin, mag_app_arr
    

def cond_table(age=None, file=None, **kwargs):
    """Load COND Model Table

    Function to read in the COND model tables, which have been formatted
    in a very specific way. Has the option to return a dictionary of
    astropy Tables, where each dictionary element corresponds to
    the specific ages within the COND table. Or, if the age keyword is
    specified, then this function only returns a single astropy table.

    Parameters
    ----------
    age : float
        Age in Myr. If set to None, then an array of ages from the file 
        is used to generate dictionary. If set, chooses the closest age
        supplied in table.
    file : string
        Location and name of COND file. See isochrones stored at
        https://phoenix.ens-lyon.fr/Grids/.
        Default is model.AMES-Cond-2000.M-0.0.JWST.Vega
    """

    def make_table(*args):
        i1, i2 = (ind1[i]+4, ind2[i])

        rows = []
        for line in content[i1:i2]:
            if (line=='') or ('---' in line):
                continue
            else:
                vals = np.array(line.split(), dtype='float64')
                rows.append(tuple(vals))
        tbl = Table(rows=rows, names=cnames)

        # Convert to Jupiter masses
        newcol = tbl['M/Ms'] * 1047.348644
        newcol.name = 'MJup'
        tbl.add_column(newcol, index=1)
        tbl['MJup'].format = '.2f'

        return tbl

    # Default input directory
    base_dir = os.path.join(_spec_dir, 'cond_models/')
    # Default file
    if file is None:
        file = 'model.AMES-Cond-2000.M-0.0.JWST.Vega'

    # First check if file is in indir
    file_path = os.path.join(base_dir, file)
    if not os.path.exists(file_path):
        # Check if file is in current directory
        file_path = file
        if not os.path.exists(file):
            raise ValueError(f"File {file_path} not found.")

    with open(file_path) as f:
        content = f.readlines()

    content = [x.strip('\n') for x in content]

    # Column names
    cnames = content[5].split()
    cnames = ['M/Ms', 'Teff'] + cnames[1:]
    ncol = len(cnames)

    # Create a series of tables for each time
    times_gyr = []
    ind1 = []
    for i, line in enumerate(content):
        if 't (Gyr)' in line:
            times_gyr.append(line.split()[-1])
            ind1.append(i)
    ntimes = len(times_gyr)

    # Create start and stop indices for each age value
    ind2 = ind1[1:] + [len(content)]
    ind1 = np.array(ind1)
    ind2 = np.array(ind2)-1

    # Everything is Gyr, but prefer Myr
    ages_gyr = np.array(times_gyr, dtype='float64')
    ages_myr = np.array(ages_gyr * 1000, dtype='int')
    #times = ['{:.0f}'.format(a) for a in ages_myr]

    # Return all tables if no age specified
    if age is None:
        tables = {}
        for i in range(ntimes):
            tbl = make_table(i, ind1, ind2, content)
            tables[ages_myr[i]] = tbl
        return tables
    else:
        # This is faster if we only want one table
        ages_diff = np.abs(ages_myr - age)
        i = np.where(ages_diff==ages_diff.min())[0][0]

        tbl = make_table(i, ind1, ind2, content)
        return tbl

def cond_filter(table, filt, module='A', dist=None, **kwargs):
    """
    Given a COND table and NIRCam filter, return arrays of MJup and Vega mags.
    If distance (pc) is provided, then return the apparent magnitude,
    otherwise absolute magnitude at 10pc. Input table has already been filtered
    by age.
    """

    # Table Data
    try:
        fcol = filt + module.lower()
        mag_data  = table[fcol].data
    except KeyError:
        # MIRI coronagraphic filters are incorrect in the AMES-COND files.
        # It assumes extra attenuation from the central mask, which gives
        # the incorrect flux for off-axis points sources. Instead, use some
        # alternate bandpasses
        filt_alt = {'F1065C':'F1000W', 'F1140C':'F1130W', 'F1550C':'F1500W', 'F2300C':'F2100W'}
        fcol = filt_alt.get(filt, filt)
        mag_data  = table[fcol].data

    mcol = 'MJup'
    mass_data = table[mcol].data

    # Data to interpolate onto
    mass_arr = list(np.arange(0.1,1,0.1)) + list(np.arange(1,10)) \
        + list(np.arange(10,200,10)) + list(np.arange(200,1400,100))
    mass_arr = np.array(mass_arr)

    # Interpolate
    mag_arr = np.interp(mass_arr, mass_data, mag_data)

    # Extrapolate
    cf = jl_poly_fit(np.log(mass_data), mag_data)
    ind_out = (mass_arr < mass_data.min()) | (mass_arr > mass_data.max())
    mag_arr[ind_out] = jl_poly(np.log(mass_arr), cf)[ind_out]

    # Distance modulus for apparent magnitude
    if dist is not None:
        mag_arr = mag_arr + 5*np.log10(dist/10)

    return mass_arr, mag_arr

def mass_sensitivity_table(filt, dist=10, extrapolate=True, lfile=None, age_arr=None, 
                           save=True, save_dir=None, return_tbl=False, **kwargs):
    """ Generate a table of mass sensitivities for a given filter

    Interpolate mass and brightnesses of BEX evolutionary tracks. Creates a
    table with first column of magnitudes, second column is log10(Jy), and
    subsequent columns are log10(Mass) for each age in Myr.


    Parameters
    ----------
    filt : str
        Name of filter
    dist : float
        Distance in parsecs
    extrapolate : bool
        If True, extrapolate to higher masses using COND models
        as well as lower masses using a lower order polynomial fit.
    lfile : str
        Filename of Linder evolutionary tracks. If None, then use
        BEX_evol_mags_-3_MH_0.00.dat (warm start HELIOS grid).
    age_arr : array_like
        Array of ages in Myr. If None, then defualts to [1,2,...,20] Myr.
    save : bool
        Save table to file.
    save_dir : str
        Directory to save table. If None, then save to current directory.
    return_tbl : bool
        Return astropy table object
    """

    from .bandpasses import nircam_filter

    if lfile is None:
        lfile = 'BEX_evol_mags_-3_MH_0.00.dat'
    tbl = linder_table(file=lfile)

    if age_arr is None:
        age_arr = np.arange(1, 21, 1)

    mass_all = []
    mag_all = []
    for age in age_arr:
        mass_data, mag_data = linder_filter(tbl, filt, age, dist, 
                                            extrapolate=extrapolate, **kwargs)
        mass_all.append(mass_data)
        mag_all.append(mag_data)

    # Interpolate masses onto a common magnitude array
    dm = 0.1
    if extrapolate:
        mag_arr_min = np.round(np.max([np.min(m) for m in mag_all])+dm, 1)
        mag_arr_max = np.round(np.max([np.max(m) for m in mag_all])-dm, 1)
    else:
        mag_arr_min = np.round(np.min([np.min(m) for m in mag_all])+dm, 1)
        mag_arr_max = np.round(np.max([np.max(m) for m in mag_all])-dm, 1)
    mag_arr = np.arange(mag_arr_min, mag_arr_max, 0.1)

    # Convert magnitudes to Jy
    # Get 0th magnitude flux density
    bp = nircam_filter(filt)
    sp = stellar_spectrum('G2V', 0, 'vegamag', bp)
    obs = S.Observation(sp, bp, binset=bp.wave)
    flux0 = obs.effstim('Jy')
    fluxJy_arr = 10**(-0.4*mag_arr)*flux0

    mass_arr = []
    for i, mass_vals in enumerate(mass_all):
        # 
        fn = interp1d(mag_all[i], mass_vals, kind='cubic', 
                    bounds_error=False, fill_value=np.nan)
        mass_arr.append(fn(mag_arr))

        # isort = np.argsort(mag_all[i])
        # xvals = mag_all[i][isort]
        # yvals = mass_vals[isort]
        # mass_arr.append(np.interp(mag_arr, xvals, yvals))

    mass_arr = np.array(mass_arr)
    log_jy = np.log10(fluxJy_arr)

    # Create astropy table
    data = np.concatenate([[mag_arr], [log_jy], np.log10(mass_arr)])
    names = ['mag', 'log_Jy'] + [f'{age}Myr' for age in age_arr]
    tbl = Table(data=data.T, names=names)

    tbl['mag'].info.format = '.1f'
    tbl['log_Jy'].info.format = '.3f'
    for k in tbl.colnames[2:]:
        tbl[k].info.format = '.4f'

    if save:
        ext_str = '_extrapolated' if extrapolate else ''
        save_name = f'{filt}__{lfile[:-4]}__d{dist}pc{ext_str}.txt'
        if save_dir is not None:
            save_path = os.path.join(save_dir, save_name)
        else:
            save_path = save_name
        tbl.write(save_path, overwrite=True, format='ascii.fixed_width', 
            bookend=False, delimiter=None, delimiter_pad='  ')

    if return_tbl:
        return tbl


def _trim_nan_array(xgrid, ygrid, zgrid):
    """NaN Trimming of Array Image

    For an image with a rotated border of NaN's,
    remove rows/cols with NaN's while trying to 
    preserve the maximum footprint of real data.
    """

    xgrid2, ygrid2, zgrid2 = xgrid, ygrid, zgrid

    # Create a mask of NaN'ed values
    nan_mask = np.isnan(zgrid2)
    nrows, ncols = nan_mask.shape
    # Determine number of NaN's along each row and col
    num_nans_cols = nan_mask.sum(axis=0)
    num_nans_rows = nan_mask.sum(axis=1)

    # First, crop all rows/cols that are only NaN's
    xind_good = np.where(num_nans_cols < nrows)[0]
    yind_good = np.where(num_nans_rows < ncols)[0]
    # get border limits
    x1, x2 = (xind_good.min(), xind_good.max()+1)
    y1, y2 = (yind_good.min(), yind_good.max()+1)
    # Trim of NaN borders
    xgrid2 = xgrid2[x1:x2]
    ygrid2 = ygrid2[y1:y2]
    zgrid2 = zgrid2[y1:y2,x1:x2]

    # Find a optimal rectangule subsection free of NaN's
    # Iterative cropping
    ndiff = 5
    while np.isnan(zgrid2.sum()):
        # Make sure ndiff is not negative
        if ndiff<0:
            break

        npix = zgrid2.size

        # Create a mask of NaN'ed values
        nan_mask = np.isnan(zgrid2)
        nrows, ncols = nan_mask.shape
        # Determine number of NaN's along each row and col
        num_nans_cols = nan_mask.sum(axis=0)
        num_nans_rows = nan_mask.sum(axis=1)

        # Look for any appreciable diff row-to-row/col-to-col
        col_diff = num_nans_cols - np.roll(num_nans_cols,-1) 
        row_diff = num_nans_rows - np.roll(num_nans_rows,-1)
        # For edge wrapping, just use last minus previous
        col_diff[-1] = col_diff[-2]
        row_diff[-1] = row_diff[-2]
    
        # Keep rows/cols composed mostly of real data 
        # and where number of NaN's don't change dramatically
        xind_good = np.where( ( np.abs(col_diff) <= ndiff  ) & 
                                ( num_nans_cols < 0.5*nrows ) )[0]
        yind_good = np.where( ( np.abs(row_diff) <= ndiff  ) & 
                                ( num_nans_rows < 0.5*ncols ) )[0]
        # get border limits
        x1, x2 = (xind_good.min(), xind_good.max()+1)
        y1, y2 = (yind_good.min(), yind_good.max()+1)

        # Trim of NaN borders
        xgrid2 = xgrid2[x1:x2]
        ygrid2 = ygrid2[y1:y2]
        zgrid2 = zgrid2[y1:y2,x1:x2]
    
        # Check for convergence
        # If we've converged, reduce 
        if npix==zgrid2.size:
            ndiff -= 1
            
    # Last ditch effort in case there are still NaNs
    # If so, remove rows/cols 1 by 1 until no NaNs
    while np.isnan(zgrid2.sum()):
        xgrid2 = xgrid2[1:-1]
        ygrid2 = ygrid2[1:-1]
        zgrid2 = zgrid2[1:-1,1:-1]
        
    return xgrid2, ygrid2, zgrid2

def companion_spec(bandpass, model='SB12', atmo='hy3s', mass=10, age=100, entropy=10,
    dist=10, accr=False, mmdot=None, mdot=None, accr_rin=2, truncated=False,
    sptype=None, renorm_args=None, Av=0, **kwargs):
    """ Create a spectrum of a companion 

    Parameters
    ----------
    bandpass : :mod:`pysynphot.obsbandpass`
        A Pysynphot bandpass object.
    model : str
        Exoplanet model to use ('sb12', 'bex', 'cond') or
        stellar spectrum model ('bosz', 'ck04models', 'phoenix').
    atmo : str
        A string consisting of one of four atmosphere types:
        ['hy1s', 'hy3s', 'cf1s', 'cf3s'].
    mass: int
        Number 1 to 15 Jupiter masses.
    age: float
        Age in millions of years (1-1000).
    entropy: float
        Initial entropy (8.0-13.0) in increments of 0.25

    sptype : str
        Instead of using a exoplanet spectrum, specify a stellar type.
    renorm_args : dict
        Pysynphot renormalization arguments in case you want
        very specific luminosity in some bandpass.
        Includes (value, units, bandpass).

    dist : float
        Distance in pc.
    Av : float
        Extinction magnitude (assumes Rv=4.0) of the companion
        (e.g., due to being embedded in a disk).

    accr : bool
        Include accretion? default: False
    mmdot : float
        From Zhu et al. (2015), the Mjup^2/yr value.
        If set to None then calculated from age and mass.
    mdot : float
        Or use mdot (Mjup/yr) instead of mmdot.
    accr_rin : float
        Inner radius of accretion disk (units of RJup; default: 2)
    truncated: bool
         Full disk or truncated (ie., MRI; default: False).

     """
    # Spiegel & Burrows model already have a class
    # For BEX and COND models, make 
    if model.lower() in ['sb12', 'bex', 'cond']:
        calc_accr = False if model.lower() in ['bex', 'cond'] else accr
        pl = {
            'atmo': atmo, 'mass': mass, 'age': age,  
            'entropy': entropy, 'distance': dist,
            'accr': calc_accr, 'mmdot': mmdot, 'mdot': mdot, 
            'accr_rin': accr_rin, 'truncated': truncated
        }
        planet = planets_sb12(**pl)
        sp = planet.export_pysynphot()
        
        # Check spectral overlap
        sp_overlap = S.observation.check_overlap(bandpass, sp)

        # Ensure there is a data point at the edge of the input bandpass
        if sp_overlap != 'full':
            w_end = np.max(bandpass.wave)
            f_end = sp.sample(w_end)
            w_new = np.append(sp.wave, w_end)
            f_new = np.append(sp.flux, f_end)
            sp = S.ArraySpectrum(w_new, f_new, waveunits=sp.waveunits, fluxunits=sp.fluxunits)

        del_mag = 0
        # Add accretion mag offsets for BEX and COND models
        if (model.lower() in ['bex', 'cond']) and (accr==True):
            if sp_overlap != 'full':
                _log.warn(f"Overlap between spectrum and bandpass: {sp_overlap}.")
                _log.warn("Accretion calculation may be unreliable.")
            pl = {
                'atmo': atmo, 'mass': mass, 'age': age,  
                'entropy': entropy, 'distance': dist,
                'accr': True, 'mmdot': mmdot, 'mdot': mdot, 
                'accr_rin': accr_rin, 'truncated': truncated
            }
            planet = planets_sb12(**pl)
            # Get spectrum from accretion component
            sp_mdot = sp_accr(planet.mmdot, rin=planet.rin,
                                dist=planet.distance, truncated=planet.truncated,
                                waveout=sp.waveunits, fluxout=sp.fluxunits)
            # Interpolate accretion spectrum at each wavelength
            fnew = np.interp(sp.wave, sp_mdot.wave, sp_mdot.flux)
            sp_new = S.ArraySpectrum(sp.wave, fnew, waveunits=sp.waveunits, 
                                        fluxunits=sp.fluxunits)
            obs_accr = S.Observation(sp_new, bandpass, binset=bandpass.wave)
            del_mag -= obs_accr.effstim('vegamag')
            # Make new spectrum 
            sp = planet.export_pysynphot()

        # Add extinction from the disk
        if Av>0: 
            Rv = 4.0  
            sp_ext = sp * S.Extinction(Av/Rv, name='mwrv4')

            if model.lower() in ['bex', 'cond']:
                if sp_overlap != 'full':
                    _log.warn(f"Overlap between spectrum and bandpass: {sp_overlap}.")
                    _log.warn("Extinction calculation may be unreliable.")
                obs = S.Observation(sp, bandpass, binset=bandpass.wave)
                obs_ext = S.Observation(sp_ext, bandpass, binset=bandpass.wave)
                del_mag += obs_ext.effstim('vegamag') - obs.effstim('vegamag')
            sp = sp_ext
                        
        # For BEX and COND models, set up renorm_args
        # unless renorm_args is already set
        filt = bandpass.name.split('_')[0]
        if (renorm_args is not None) and (len(renorm_args) > 0):
            pass
        elif model.lower()=='bex':
            table = linder_table()
            mass_arr, mag_arr = linder_filter(table, filt, age, dist=dist)
            mag = np.interp(mass, mass_arr, mag_arr)
            mag += del_mag  # Apply extinction and/or accretion offsets
            renorm_args = (mag, 'vegamag', bandpass)
        elif model.lower()=='cond':
            table = cond_table(age)
            mass_arr, mag_arr = cond_filter(table, filt, dist=dist)
            mag = np.interp(mass, mass_arr, mag_arr)
            mag += del_mag  # Apply extinction and/or accretion offsets
            renorm_args = (mag, 'vegamag', bandpass)
            
        # Renormalize to some specified flux in a given bandpass
        if (renorm_args is not None) and (len(renorm_args) > 0):
            sp_norm = sp.renorm(*renorm_args, force=True)
            sp = sp_norm
        elif sp_overlap != 'full':
            _log.warn(f"Overlap between spectrum and bandpass: {sp_overlap}.")
            _log.warn("Recommend supplying renorm_args input.")
   
    elif model.lower() in ['bosz', 'ck04models', 'phoenix']:
        pl = {'sptype': sptype, 'Av': Av, 'renorm_args': renorm_args}
        sp = stellar_spectrum(sptype)
        if Av>0: 
            Rv = 4.0  
            sp *= S.Extinction(Av/Rv, name='mwrv4')
        if (renorm_args is not None) and (len(renorm_args) > 0):
            sp_norm = sp.renorm(*renorm_args, force=True)
            sp = sp_norm
            
    name = kwargs.get('name')
    if name is not None:
        sp.name = name
        
    return sp

def bin_spectrum(sp, wave, waveunits='um'):
    """Rebin spectrum

    Rebin a :mod:`pysynphot.spectrum` to a different wavelength grid.
    This function first converts the input spectrum to units
    of counts then combines the photon flux onto the
    specified wavelength grid.

    Output spectrum units are the same as the input spectrum.

    Parameters
    -----------
    sp : :mod:`pysynphot.spectrum`
        Spectrum to rebin.
    wave : array_like
        Wavelength grid to rebin onto.
    waveunits : str
        Units of wave input. Must be recognizeable by Pysynphot.

    Returns
    -------
    :mod:`pysynphot.spectrum`
        Rebinned spectrum in same units as input spectrum.
    """

    waveunits0 = sp.waveunits
    fluxunits0 = sp.fluxunits

    # Convert wavelength of input spectrum to desired output units
    sp.convert(waveunits)
    # We also want input to be in terms of counts to conserve flux
    sp.convert('flam')

    edges = S.binning.calculate_bin_edges(wave)
    ind = (sp.wave >= edges[0]) & (sp.wave <= edges[-1])
    binflux = binned_statistic(sp.wave[ind], sp.flux[ind], np.mean, bins=edges)

    # Interpolate over NaNs
    ind_nan = np.isnan(binflux)
    finterp = interp1d(wave[~ind_nan], binflux[~ind_nan], kind='cubic')
    binflux[ind_nan] = finterp(wave[ind_nan])

    sp2 = S.ArraySpectrum(wave, binflux, waveunits=waveunits, fluxunits='flam')
    sp2.convert(waveunits0)
    sp2.convert(fluxunits0)

    # Put back units of original input spectrum
    sp.convert(waveunits0)
    sp.convert(fluxunits0)

    return sp2

def mag_to_counts(src_mag, bandpass, sp_type='G0V', mag_units='vegamag', **kwargs):
        """
        Convert stellar magnitudes in some bandpass to corresponding flux values (e-/sec)
        """
        
        # Get flux of a 0 magnitude star (zero-point flux)
        sp = stellar_spectrum(sp_type, 0, mag_units, bandpass)
        obs = S.Observation(sp, bandpass, binset=bandpass.wave)
        zp_counts = obs.effstim('counts') # Counts of a 0 mag star
        
        # Flux of each star e-/sec
        src_flux = np.array(zp_counts * 10**(-src_mag / 2.5))
        
        return src_flux
<|MERGE_RESOLUTION|>--- conflicted
+++ resolved
@@ -1531,45 +1531,10 @@
         if cond_file is None: 
             cond_file = base_dir + 'model.AMES-Cond-2000.M-0.0.JWST.Vega'
         npsave_file = cond_file + f'.{filt}.npy'
-        
-<<<<<<< HEAD
-    npsave_file = cond_file + '.{}.npy'.format(filt)
-
-    if os.path.exists(npsave_file):
-        mag2, age2, mass2_mjup = np.load(npsave_file)
-    else:
-        d_tbl2 = cond_table(file=cond_file) # Dictionary of ages
-        mass2_mjup = []
-        mag2 = []
-        age2 = []
-        for k in d_tbl2.keys():
-            tbl2 = d_tbl2[k]
-            mass2_mjup = mass2_mjup + list(tbl2['MJup'].data)
-            try:
-                mag2 = mag2 + list(tbl2[filt+'a'].data) # NIRCam
-            except KeyError:        
-                filt_alt = {'F1065C':'F1000W', 'F1140C':'F1130W', 'F1550C':'F1500W', 'F2300C':'F2100W'}
-                fcol = filt_alt.get(filt, filt)
-                mag2 = mag2 + list(tbl2[fcol].data)  # MIRI
-            age2 = age2 + list(np.ones(len(tbl2))*k)
     
-        mass2_mjup = np.array(mass2_mjup)
-        mag2 = np.array(mag2)
-        age2 = np.array(age2)
-    
-        mag_age_mass = np.array([mag2,age2,mass2_mjup])
-        np.save(npsave_file, mag_age_mass)    
-
-    # Irregular grid
-    x2 = mag2
-    y2 = np.log10(age2 * 1e6)
-    z2 = mass2_mjup * 318 # Convert to Earth masses
-    zlog2 = np.log10(z2)
-    
-=======
-        try:
+        if os.path.exists(npsave_file):
             mag2, age2, mass2_mjup = np.load(npsave_file)
-        except:
+        else:
             d_tbl2 = cond_table(file=cond_file) # Dictionary of ages
             mass2_mjup = []
             mag2 = []
@@ -1599,7 +1564,6 @@
         z2 = mass2_mjup * 318 # Convert to Earth masses
         zlog2 = np.log10(z2)
 
->>>>>>> 78d50771
 
     #######################################################
     
