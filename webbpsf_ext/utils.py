--- conflicted
+++ resolved
@@ -1,14 +1,12 @@
 # Import libraries
 from copy import deepcopy
 import numpy as np
-
-<<<<<<< HEAD
-import os
-=======
+import matplotlib
+import matplotlib.pyplot as plt
+
 import os, sys
 import six
 
->>>>>>> 8ad51c26
 import webbpsf, poppy
 
 # Define these here rather than calling multiple times
