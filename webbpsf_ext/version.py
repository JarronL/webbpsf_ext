# -*- coding: utf-8 -*-

__author__  = """Jarron Leisenring"""
__email__   = 'jarronl@email.arizona.edu'
<<<<<<< HEAD
__version__ = u'1.2.0dev'
=======
__version__ = u'1.2.1'
>>>>>>> 22685030
<|MERGE_RESOLUTION|>--- conflicted
+++ resolved
@@ -2,8 +2,4 @@
 
 __author__  = """Jarron Leisenring"""
 __email__   = 'jarronl@email.arizona.edu'
-<<<<<<< HEAD
-__version__ = u'1.2.0dev'
-=======
-__version__ = u'1.2.1'
->>>>>>> 22685030
+__version__ = u'1.2.1'